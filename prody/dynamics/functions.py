# -*- coding: utf-8 -*-
"""This module defines input and output functions."""

import os
from os.path import abspath, join, isfile, isdir, split, splitext

import numpy as np

from prody import LOGGER, SETTINGS, PY3K
from prody.atomic import Atomic, AtomGroup, AtomSubset
from prody.utilities import openFile, isExecutable, which, PLATFORM, addext

from .nma import NMA
from .anm import ANM, ANMBase
from .gnm import GNM, GNMBase, ZERO, MaskedGNM
from .rtb import RTB
from .pca import PCA, EDA
from .imanm import imANM
from .exanm import exANM
from .mode import Vector, Mode
from .modeset import ModeSet
from .editing import sliceModel, reduceModel

__all__ = ['parseArray', 'parseModes', 'parseSparseMatrix',
           'writeArray', 'writeModes',
           'saveModel', 'loadModel', 'saveVector', 'loadVector',
           'calcENM']


def saveModel(nma, filename=None, matrices=False, **kwargs):
    """Save *nma* model data as :file:`filename.nma.npz`.  By default,
    eigenvalues, eigenvectors, variances, trace of covariance matrix,
    and name of the model will be saved.  If *matrices* is **True**,
    covariance, Hessian or Kirchhoff matrices are saved too, whichever
    are available.  If *filename* is **None**, name of the NMA instance
    will be used as the filename, after ``" "`` (white spaces) in the name
    are replaced with ``"_"`` (underscores).  Extension may differ based
    on the type of the NMA model.  For ANM models, it is :file:`.anm.npz`.
    Upon successful completion of saving, filename is returned. This
    function makes use of :func:`~numpy.savez` function."""

    if not isinstance(nma, NMA):
        raise TypeError('invalid type for nma, {0}'.format(type(nma)))
    #if len(nma) == 0:
    #    raise ValueError('nma instance does not contain data')

    add_attr = kwargs.pop('attr', [])

    dict_ = nma.__dict__
    attr_list = ['_title', '_trace', '_array', '_eigvals', '_vars', '_n_atoms',
                 '_dof', '_n_modes']

    if add_attr:
        for attr in add_attr:
            if attr not in attr_list:
                attr_list.append(attr)
    if filename is None:
        filename = nma.getTitle().replace(' ', '_')
    if isinstance(nma, GNMBase):
        attr_list.append('_cutoff')
        attr_list.append('_gamma')
        if matrices:
            attr_list.append('_kirchhoff')
            if isinstance(nma, ANMBase):
                attr_list.append('_hessian')
        if isinstance(nma, ANMBase):
            type_ = 'ANM'
        else:
            type_ = 'GNM'
    elif isinstance(nma, EDA):
        type_ = 'EDA'
    elif isinstance(nma, PCA):
        type_ = 'PCA'
    else:
        type_ = 'NMA'

    if matrices:
        attr_list.append('_cov')
    attr_dict = {'type': type_}
    for attr in attr_list:
        value = dict_[attr]
        if value is not None:
            attr_dict[attr] = value

    if isinstance(nma, MaskedGNM):
        attr_dict['type'] = 'mGNM'
        attr_dict['mask'] = nma.mask
        attr_dict['masked'] = nma.masked
    
    if isinstance(nma, RTB):
        attr_dict['type'] = 'RTB'
        if matrices:
            attr_dict['_project'] = nma._project

    if isinstance(nma, imANM):
        attr_dict['type'] = 'imANM'

    if isinstance(nma, exANM):
        attr_dict['type'] = 'exANM'

    suffix = '.' + attr_dict['type'].lower()
    if not filename.lower().endswith('.npz'):
        if not filename.lower().endswith(suffix):
            filename += suffix + '.npz'
        else:
            filename += '.npz'
    ostream = openFile(filename, 'wb', **kwargs)
    np.savez(ostream, **attr_dict)
    ostream.close()
    return filename


def loadModel(filename, **kwargs):
    """Returns NMA instance after loading it from file (*filename*).
    This function makes use of :func:`~numpy.load` function.  See
    also :func:`saveModel`."""

    if not 'encoding' in kwargs:
        kwargs['encoding'] = 'latin1'


    with np.load(filename, **kwargs) as attr_dict:
        try:
            type_ = attr_dict['type']
        except KeyError:
            raise IOError('{0} is not a valid NMA model file'.format(filename))

        if isinstance(type_, np.ndarray):
            type_ = np.asarray(type_, dtype=str)

        type_ = str(type_)

        try:
            title = attr_dict['_title']
        except KeyError:
            title = attr_dict['_name']

        if isinstance(title, np.ndarray):
            title = np.asarray(title, dtype=str)
        title = str(title)
        if type_ == 'ANM':
            nma = ANM(title)
        elif type_ == 'PCA':
            nma = PCA(title)
        elif type_ == 'EDA':
            nma = EDA(title)
        elif type_ == 'GNM':
            nma = GNM(title)
        elif type_ == 'mGNM':
            nma = MaskedGNM(title)
        elif type_ == 'exANM':
            nma = exANM(title)
        elif type_ == 'imANM':
            nma = imANM(title)
        elif type_ == 'NMA':
            nma = NMA(title)
        elif type_ == 'RTB':
            nma = RTB(title)
        else:
            raise IOError('NMA model type is not recognized: {0}'.format(type_))

        dict_ = nma.__dict__
        for attr in attr_dict.files:
            if attr in ('type', '_name', '_title'):
                continue
            elif attr in ('_trace', '_cutoff', '_gamma'):
                dict_[attr] = float(attr_dict[attr])
            elif attr in ('_dof', '_n_atoms', '_n_modes'):
                dict_[attr] = int(attr_dict[attr])
            elif attr in ('masked', ):
                dict_[attr] = bool(attr_dict[attr])
            elif attr in ('mask', ):
                if not attr_dict[attr].shape:
                    dict_[attr] = bool(attr_dict[attr])
                else:
                    dict_[attr] = attr_dict[attr]
            else:
                dict_[attr] = attr_dict[attr]
<<<<<<< HEAD
        elif attr in ('_combined', '_membrane'):
            pass # don't load these
        else:
            dict_[attr] = attr_dict[attr]
=======
    
>>>>>>> 00b326c0
    return nma


def saveVector(vector, filename, **kwargs):
    """Save *vector* data as :file:`filename.vec.npz`.  Upon successful
    completion of saving, filename is returned.  This function makes use
    of :func:`numpy.savez` function."""

    if not isinstance(vector, Vector):
        raise TypeError('invalid type for vector, {0}'.format(type(vector)))
    attr_dict = {}
    attr_dict['title'] = vector.getTitle()
    attr_dict['array'] = vector._getArray()
    attr_dict['is3d'] = vector.is3d()

    if not filename.lower().endswith('.npz'):
        if not filename.lower().endswith('.vec'):
            filename += '.vec.npz'
        else:
            filename += '.npz'

    ostream = openFile(filename, 'wb', **kwargs)
    np.savez(ostream, **attr_dict)
    ostream.close()
    return filename


def loadVector(filename):
    """Returns :class:`.Vector` instance after loading it from *filename* using
    :func:`numpy.load`.  See also :func:`saveVector`."""

    attr_dict = np.load(filename)
    try:
        title = str(attr_dict['title'])
    except KeyError:
        title = str(attr_dict['name'])
    return Vector(attr_dict['array'], title, bool(attr_dict['is3d']))


def writeModes(filename, modes, format='%.18e', delimiter=' '):
    """Write *modes* (eigenvectors) into a plain text file with name
    *filename*. See also :func:`writeArray`."""

    if not isinstance(modes, (NMA, ModeSet, Mode)):
        raise TypeError('modes must be NMA, ModeSet, or Mode, not {0}'
                        .format(type(modes)))
    return writeArray(filename, modes._getArray(), format=format,
                      delimiter=delimiter)


def parseModes(normalmodes, eigenvalues=None, nm_delimiter=None,
               nm_skiprows=0, nm_usecols=None, ev_delimiter=None,
               ev_skiprows=0, ev_usecols=None, ev_usevalues=None):
    """Returns :class:`.NMA` instance with normal modes parsed from
    *normalmodes*.

    In normal mode file *normalmodes*, columns must correspond to modes
    (eigenvectors).  Optionally, *eigenvalues* can be parsed from a separate
    file. If eigenvalues are not provided, they will all be set to 1.

    :arg normalmodes: File or filename that contains normal modes.
        If the filename extension is :file:`.gz` or :file:`.bz2`, the file is
        first decompressed.
    :type normalmodes: str or file

    :arg eigenvalues: Optional, file or filename that contains eigenvalues.
        If the filename extension is :file:`.gz` or :file:`.bz2`,
        the file is first decompressed.
    :type eigenvalues: str or file

    :arg nm_delimiter: The string used to separate values in *normalmodes*.
        By default, this is any whitespace.
    :type nm_delimiter: str

    :arg nm_skiprows: Skip the first *skiprows* lines in *normalmodes*.
        Default is ``0``.
    :type nm_skiprows: 0

    :arg nm_usecols: Which columns to read from *normalmodes*, with 0 being the
        first. For example, ``usecols = (1,4,5)`` will extract the 2nd, 5th and
        6th columns. The default, **None**, results in all columns being read.
    :type nm_usecols: list

    :arg ev_delimiter: The string used to separate values in *eigenvalues*.
        By default, this is any whitespace.
    :type ev_delimiter: str

    :arg ev_skiprows: Skip the first *skiprows* lines in *eigenvalues*.
        Default is ``0``.
    :type ev_skiprows: 0

    :arg ev_usecols: Which columns to read from *eigenvalues*, with 0 being the
        first. For example, ``usecols = (1,4,5)`` will extract the 2nd, 5th and
        6th columns. The default, **None**, results in all columns being read.
    :type ev_usecols: list

    :arg ev_usevalues: Which columns to use after the eigenvalue column is
        parsed from *eigenvalues*, with 0 being the first.
        This can be used if *eigenvalues* contains more values than the
        number of modes in *normalmodes*.
    :type ev_usevalues: list

    See :func:`parseArray` for details of parsing arrays from files."""

    modes = parseArray(normalmodes, delimiter=nm_delimiter,
                       skiprows=nm_skiprows, usecols=nm_usecols)
    if eigenvalues is not None:
        values = parseArray(eigenvalues, delimiter=ev_delimiter,
                            skiprows=ev_skiprows, usecols=ev_usecols)
        values = values.flatten()
        if ev_usevalues is not None:
            values = values[ev_usevalues]
    nma = NMA(splitext(split(normalmodes)[1])[0])
    nma.setEigens(modes, values)
    return nma


def writeArray(filename, array, format='%3.2f', delimiter=' '):
    """Write 1-d or 2-d array data into a delimited text file.

    This function is using :func:`numpy.savetxt` to write the file, after
    making some type and value checks.  Default *format* argument is ``"%d"``.
    Default *delimiter* argument is white space, ``" "``.

    *filename* will be returned upon successful writing."""

    if not isinstance(array, np.ndarray):
        raise TypeError('array must be a Numpy ndarray, not {0}'
                        .format(type(array)))
    elif not array.ndim in (1, 2):
        raise ValueError('array must be a 1 or 2-dimensional Numpy ndarray, '
                         'not {0}-d'.format(type(array.ndim)))
    np.savetxt(filename, array, format, delimiter)
    return filename

def parseArray(filename, delimiter=None, skiprows=0, usecols=None,
               dtype=float):
    """Parse array data from a file.

    This function is using :func:`numpy.loadtxt` to parse the file.  Each row
    in the text file must have the same number of values.

    :arg filename: File or filename to read. If the filename extension is
        :file:`.gz` or :file:`.bz2`, the file is first decompressed.
    :type filename: str or file

    :arg delimiter: The string used to separate values. By default,
        this is any whitespace.
    :type delimiter: str

    :arg skiprows: Skip the first *skiprows* lines, default is ``0``.
    :type skiprows: int

    :arg usecols: Which columns to read, with 0 being the first. For example,
        ``usecols = (1,4,5)`` will extract the 2nd, 5th and 6th columns.
        The default, **None**, results in all columns being read.
    :type usecols: list

    :arg dtype: Data-type of the resulting array, default is :func:`float`.
    :type dtype: :class:`numpy.dtype`."""

    array = np.loadtxt(filename, dtype=dtype, delimiter=delimiter,
                       skiprows=skiprows, usecols=usecols)
    return array

def parseSparseMatrix(filename, symmetric=False, delimiter=None, skiprows=0,
                      irow=0, icol=1, first=1):
    """Parse sparse matrix data from a file.

    This function is using :func:`parseArray` to parse the file.
    Input must have the following format::

       1       1    9.958948135375977e+00
       1       2   -3.788214445114136e+00
       1       3    6.236155629158020e-01
       1       4   -7.820609807968140e-01

    Each row in the text file must have the same number of values.

    :arg filename: File or filename to read. If the filename extension is
        :file:`.gz` or :file:`.bz2`, the file is first decompressed.
    :type filename: str or file

    :arg symmetric: Set **True** if the file contains triangular part of a
        symmetric matrix, default is **True**.
    :type symmetric: bool

    :arg delimiter: The string used to separate values. By default,
        this is any whitespace.
    :type delimiter: str

    :arg skiprows: Skip the first *skiprows* lines, default is ``0``.
    :type skiprows: int

    :arg irow: Index of the column in data file corresponding to row indices,
        default is ``0``.
    :type irow: int

    :arg icol: Index of the column in data file corresponding to row indices,
        default is ``0``.
    :type icol: int

    :arg first: First index in the data file (0 or 1), default is ``1``.
    :type first: int

    Data-type of the resulting array, default is :func:`float`."""

    irow = int(irow)
    icol = int(icol)
    first = int(first)
    assert 0 <= irow <= 2 and 0 <= icol <= 2, 'irow/icol may be 0, 1, or 2'
    assert icol != irow, 'irow and icol must not be equal'
    idata = [0, 1, 2]
    idata.pop(idata.index(irow))
    idata.pop(idata.index(icol))
    idata = idata[0]
    sparse = parseArray(filename, delimiter, skiprows)
    if symmetric:
        dim1 = dim2 = int(sparse[:, [irow, icol]].max())
    else:
        dim1, dim2 = sparse[:, [irow, icol]].max(0).astype(int)
    matrix = np.zeros((dim1, dim2))
    irow = (sparse[:, irow] - first).astype(int)
    icol = (sparse[:, icol] - first).astype(int)
    matrix[irow, icol] = sparse[:, idata]
    if symmetric:
        matrix[icol, irow] = sparse[:, idata]
    return matrix

def calcENM(atoms, select=None, model='anm', trim='trim', gamma=1.0, 
            title=None, n_modes=None, **kwargs):
    """Returns an :class:`ANM` or `GNM` instance and atoms used for the 
    calculationsn. The model can be trimmed, sliced, or reduced based on 
    the selection.

    :arg atoms: atoms on which the ENM is performed. It can be any :class:`Atomic` 
        class that supports selection.
    :type atoms: :class:`Atomic`, :class:`AtomGroup`, :class:`Selection`

    :arg select: part of the atoms that is considered as the system. 
        If set to `None`, then all atoms will be considered as the system
    :type select: str, :class:`Selection`

    :arg model: type of ENM that will be performed. It can be either 'anm' 
        or 'gnm'
    :type model: str

    :arg trim: type of method that will be used to trim the model. It can 
        be either 'trim' , 'slice', or 'reduce'. If set to 'trim', the parts 
        that is not in the selection will simply be removed
    :type trim: str
    """
    
    if not isinstance(atoms, Atomic):
        if select is not None:
            raise TypeError('atoms should be Atomic if it needs to be selected')
    try:
        if title is None:
            title = atoms.getTitle()
    except AttributeError:
        title = 'Unknown'

    zeros = kwargs.pop('zeros', False)
    turbo = kwargs.pop('turbo', True)

    if model is GNM:
        model = 'gnm'
    elif model is ANM:
        model = 'anm'
    else:
        model = str(model).lower().strip() 

    if trim is reduceModel:
        trim = 'reduce'
    elif trim is sliceModel:
        trim = 'slice'
    elif trim is None:
        trim = 'trim'
    else:
        trim = str(trim).lower().strip()

    if trim == 'trim' and select is not None:
        if isinstance(select, AtomSubset):
            atoms = select
        else:
            atoms = atoms.select(str(select))
    
    enm = None
    if model == 'anm':
        anm = ANM(title)
        anm.buildHessian(atoms, gamma=gamma, **kwargs)
        enm = anm
    elif model == 'gnm':
        gnm = GNM(title)
        gnm.buildKirchhoff(atoms, gamma=gamma, **kwargs)
        enm = gnm
    else:
        raise TypeError('model should be either ANM or GNM instead of {0}'.format(model))
    
    if select is None:
        enm.calcModes(n_modes=n_modes, zeros=zeros, turbo=turbo)
    else:
        if trim == 'slice':
            enm.calcModes(n_modes=n_modes, zeros=zeros, turbo=turbo)
            enm, atoms = sliceModel(enm, atoms, select)  
            if model == 'gnm':
                enm.calcHinges()
        elif trim == 'reduce':
            enm, atoms = reduceModel(enm, atoms, select)
            enm.calcModes(n_modes=n_modes, zeros=zeros, turbo=turbo)
        else:
            enm.calcModes(n_modes=n_modes, zeros=zeros, turbo=turbo)
    
    return enm, atoms<|MERGE_RESOLUTION|>--- conflicted
+++ resolved
@@ -176,14 +176,7 @@
                     dict_[attr] = attr_dict[attr]
             else:
                 dict_[attr] = attr_dict[attr]
-<<<<<<< HEAD
-        elif attr in ('_combined', '_membrane'):
-            pass # don't load these
-        else:
-            dict_[attr] = attr_dict[attr]
-=======
-    
->>>>>>> 00b326c0
+
     return nma
 
 
