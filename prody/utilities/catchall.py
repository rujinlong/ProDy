--- conflicted
+++ resolved
@@ -2,14 +2,10 @@
 
 import numpy as np
 from numpy import unique, linalg, diag, sqrt, dot
-<<<<<<< HEAD
-from .misctools import addEnds, interpY, index, isListLike
-=======
 from Bio.Phylo.BaseTree import Tree, Clade
 
 from prody import PY3K
 from .misctools import addEnds, interpY, index
->>>>>>> ddfb5cec
 from .checkers import checkCoords
 from .logger import LOGGER
 
